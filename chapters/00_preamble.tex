% Suggested LaTeX style template for Masters project report submitted at the
% Department of Computer Science and Technology
%
% Markus Kuhn, May 2022
% (borrowing elements from an earlier template by Steven Hand)

\usepackage[pdfborder={0 0 0}]{hyperref}  % turns references into hyperlinks
\usepackage[vmargin=20mm,hmargin=25mm]{geometry}  % adjust page margins
\usepackage{graphicx} % allows inclusion of PDF, PNG and JPG images
\usepackage{parskip}  % separate paragraphs with vertical space
                      % instead of indenting their first line
\usepackage{setspace} % for \onehalfspacing
\usepackage{refcount} % for counting pages
\usepackage{upquote}  % for correct quotation marks in verbatim text

\newif\ifsubmission % Boolean flag for distinguishing submitted/final version

% Change the following lines to your own project title, name, college, course
\title{Rewriting the Rewriter: Dynamic Optimizations of User-extensible Compiler Infrastructure}
\author{Edmund Goodman}
\date{\today}
\newcommand{\candidatenumber}{1234N}
\newcommand{\college}{Clare College}
\newcommand{\course}{Master of Philosophy in Advanced Computer Science}

<<<<<<< HEAD
% Select which version this is:
% For the (anonymous) submission (without your name or acknowledgements)
% uncomment the following line (or let the makefile do this for you)
% \submissiontrue
% For the final version (with your name) leave the above commented.


=======
>>>>>>> bce967dc
% ============= %
% Modifications %
% ============= %

%% Configure fonts
% Text
% \usepackage{libertine}
% \usepackage{tgpagella} % text only
% \usepackage[sfdefault]{biolinum}
\usepackage{mathpazo}  % math & text
% Code
\usepackage{FiraMono}

%% Extra packages
\usepackage[acronym]{glossaries}
\usepackage{subcaption}
\usepackage{amsmath}
% \usepackage{lastpage}
% \usepackage[nottoc,numbib]{tocbibind}

%% Caption configuration
\usepackage{caption}
\captionsetup{%
    labelfont=bf,%
    % textfont=it,%
    font=small,%
    skip=0pt,%
    width=0.8\textwidth%
}
% \captionsetup{textfont=it}
% \renewcommand\fbox{\fcolorbox{white}{white}}
% % \captionsetup[figure]{skip=0pt}
% \captionsetup[table]{skip=5pt}
% \captionsetup[listing]{skip=0pt}

%% Code highlighting
\usepackage{minted}
\setminted{%
    linenos,%
    breaklines,%
    autogobble%
    % escapeinside=||,
}
% https://tex.stackexchange.com/a/53540
\newenvironment{code}{\captionsetup{type=listing}}{}

%% Configure urls
\usepackage{url}
% \hypersetup{
% 	colorlinks=true,
% 	linkcolor=black,
% 	urlcolor=black,
% 	citecolor=black
% }


%% Configure bibliography
\usepackage[citestyle=ieee]{biblatex}
\addbibresource{references.bib}
% Avoid overflowing URLs (https://stackoverflow.com/a/43593557)
\setcounter{biburllcpenalty}{7000}
\setcounter{biburlucpenalty}{8000}<|MERGE_RESOLUTION|>--- conflicted
+++ resolved
@@ -23,16 +23,6 @@
 \newcommand{\college}{Clare College}
 \newcommand{\course}{Master of Philosophy in Advanced Computer Science}
 
-<<<<<<< HEAD
-% Select which version this is:
-% For the (anonymous) submission (without your name or acknowledgements)
-% uncomment the following line (or let the makefile do this for you)
-% \submissiontrue
-% For the final version (with your name) leave the above commented.
-
-
-=======
->>>>>>> bce967dc
 % ============= %
 % Modifications %
 % ============= %
